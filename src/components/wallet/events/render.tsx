import { h } from "@stencil/core";
import { has as loHas } from "lodash-es";

export default function render() {
  const loggedInContent = () => [
    <div class="account-key">
      <p>{this.account.publicKey}</p>
      <button class="small" type="button" onClick={() => this.copyAddress()}>
        Copy Address
      </button>
      <button class="small" type="button" onClick={() => this.copySecret()}>
        Copy Secret
      </button>
    </div>,

    <button
      class={this.loading.deposit ? "loading" : null}
      type="button"
      onClick={() => this.depositAsset()}
    >
      {this.loading.deposit ? <stellar-loader /> : null} Deposit Asset
    </button>,
    <button
      class={this.loading.withdraw ? "loading" : null}
      type="button"
      onClick={() => this.withdrawAsset()}
    >
      {this.loading.withdraw ? <stellar-loader /> : null} Withdraw Asset
    </button>,

    <button
      class={this.loading.trust ? "loading" : null}
      type="button"
      onClick={() => this.trustAsset()}
    >
      {this.loading.trust ? <stellar-loader /> : null} Trust Asset
    </button>,
    <button
      class={this.loading.pay ? "loading" : null}
      type="button"
      onClick={() => this.makePayment()}
    >
      {this.loading.pay ? <stellar-loader /> : null} Make Payment
    </button>,
  ];

  const loggedOutContent = () => [
    <button
      class={this.loading.fund ? "loading" : null}
      type="button"
      onClick={() => this.createAccount()}
    >
      {this.loading.fund ? <stellar-loader /> : null} Create Account
    </button>,
    <button
      class={this.loading.loadAccount ? "loading" : null}
      type="button"
      onClick={(e) => this.loadAccount(e)}
    >
      {this.loading.loadAccount ? <stellar-loader /> : null} Load Account
    </button>,
  ];
  return [
    <stellar-prompt prompter={this.prompter} />,

<<<<<<< HEAD
    this.account ? (
      [
        <div class="account-key">
          <p>{this.account.publicKey}</p>
          <button
            class="small"
            type="button"
            onClick={() => this.copyAddress()}
          >
            Copy Address
          </button>
          <button class="small" type="button" onClick={() => this.copySecret()}>
            Copy Secret
          </button>
        </div>,

        <button
          class={this.loading.deposit ? 'loading' : null}
          type="button"
          onClick={() => this.depositAsset()}
        >
          {this.loading.deposit ? <stellar-loader /> : null} Deposit Asset
        </button>,
        <button
          class={this.loading.withdraw ? 'loading' : null}
          type="button"
          onClick={() => this.withdrawAsset()}
        >
          {this.loading.withdraw ? <stellar-loader /> : null} Withdraw Asset
        </button>,

        <button
          class={this.loading.trust ? 'loading' : null}
          type="button"
          onClick={() => this.trustAsset()}
        >
          {this.loading.trust ? <stellar-loader /> : null} Trust Asset
        </button>,
        <button
          class={this.loading.pay ? 'loading' : null}
          type="button"
          onClick={() => this.makePayment()}
        >
          {this.loading.pay ? <stellar-loader /> : null} Make Payment
        </button>,
      ]
    ) : (
      <button
        class={this.loading.fund ? 'loading' : null}
        type="button"
        onClick={() => this.createAccount()}
      >
        {this.loading.fund ? <stellar-loader /> : null} Create Account
      </button>
    ),
=======
    this.account ? loggedInContent() : loggedOutContent(),

    this.error ? (
      <pre class="error">{JSON.stringify(this.error, null, 2)}</pre>
    ) : null,

    loHas(this.account, "state") ? (
      <pre class="account-state">
        {JSON.stringify(this.account.state, null, 2)}
      </pre>
    ) : null,
>>>>>>> 34d0e27f

    this.error ? (
      <pre class="error">{JSON.stringify(this.error, null, 2)}</pre>
    ) : null,

<<<<<<< HEAD
    loHas(this.account, 'state') ? (
=======
    loHas(this.account, "state") ? (
>>>>>>> 34d0e27f
      <pre class="account-state">
        {JSON.stringify(this.account.state, null, 2)}
      </pre>
    ) : null,

    this.account
      ? [
          <button
<<<<<<< HEAD
            class={this.loading.update ? 'loading' : null}
=======
            class={this.loading.update ? "loading" : null}
>>>>>>> 34d0e27f
            type="button"
            onClick={() => this.updateAccount()}
          >
            {this.loading.update ? <stellar-loader /> : null} Update Account
          </button>,
          <button type="button" onClick={() => this.signOut()}>
            Sign Out
          </button>,
        ]
      : null,
<<<<<<< HEAD
  ]
=======
  ];
>>>>>>> 34d0e27f
}<|MERGE_RESOLUTION|>--- conflicted
+++ resolved
@@ -1,5 +1,5 @@
-import { h } from "@stencil/core";
-import { has as loHas } from "lodash-es";
+import { h } from '@stencil/core'
+import { has as loHas } from 'lodash-es'
 
 export default function render() {
   const loggedInContent = () => [
@@ -14,14 +14,14 @@
     </div>,
 
     <button
-      class={this.loading.deposit ? "loading" : null}
+      class={this.loading.deposit ? 'loading' : null}
       type="button"
       onClick={() => this.depositAsset()}
     >
       {this.loading.deposit ? <stellar-loader /> : null} Deposit Asset
     </button>,
     <button
-      class={this.loading.withdraw ? "loading" : null}
+      class={this.loading.withdraw ? 'loading' : null}
       type="button"
       onClick={() => this.withdrawAsset()}
     >
@@ -29,119 +29,21 @@
     </button>,
 
     <button
-      class={this.loading.trust ? "loading" : null}
+      class={this.loading.trust ? 'loading' : null}
       type="button"
       onClick={() => this.trustAsset()}
     >
       {this.loading.trust ? <stellar-loader /> : null} Trust Asset
     </button>,
     <button
-      class={this.loading.pay ? "loading" : null}
+      class={this.loading.pay ? 'loading' : null}
       type="button"
       onClick={() => this.makePayment()}
     >
       {this.loading.pay ? <stellar-loader /> : null} Make Payment
     </button>,
-  ];
 
-  const loggedOutContent = () => [
-    <button
-      class={this.loading.fund ? "loading" : null}
-      type="button"
-      onClick={() => this.createAccount()}
-    >
-      {this.loading.fund ? <stellar-loader /> : null} Create Account
-    </button>,
-    <button
-      class={this.loading.loadAccount ? "loading" : null}
-      type="button"
-      onClick={(e) => this.loadAccount(e)}
-    >
-      {this.loading.loadAccount ? <stellar-loader /> : null} Load Account
-    </button>,
-  ];
-  return [
-    <stellar-prompt prompter={this.prompter} />,
-
-<<<<<<< HEAD
-    this.account ? (
-      [
-        <div class="account-key">
-          <p>{this.account.publicKey}</p>
-          <button
-            class="small"
-            type="button"
-            onClick={() => this.copyAddress()}
-          >
-            Copy Address
-          </button>
-          <button class="small" type="button" onClick={() => this.copySecret()}>
-            Copy Secret
-          </button>
-        </div>,
-
-        <button
-          class={this.loading.deposit ? 'loading' : null}
-          type="button"
-          onClick={() => this.depositAsset()}
-        >
-          {this.loading.deposit ? <stellar-loader /> : null} Deposit Asset
-        </button>,
-        <button
-          class={this.loading.withdraw ? 'loading' : null}
-          type="button"
-          onClick={() => this.withdrawAsset()}
-        >
-          {this.loading.withdraw ? <stellar-loader /> : null} Withdraw Asset
-        </button>,
-
-        <button
-          class={this.loading.trust ? 'loading' : null}
-          type="button"
-          onClick={() => this.trustAsset()}
-        >
-          {this.loading.trust ? <stellar-loader /> : null} Trust Asset
-        </button>,
-        <button
-          class={this.loading.pay ? 'loading' : null}
-          type="button"
-          onClick={() => this.makePayment()}
-        >
-          {this.loading.pay ? <stellar-loader /> : null} Make Payment
-        </button>,
-      ]
-    ) : (
-      <button
-        class={this.loading.fund ? 'loading' : null}
-        type="button"
-        onClick={() => this.createAccount()}
-      >
-        {this.loading.fund ? <stellar-loader /> : null} Create Account
-      </button>
-    ),
-=======
-    this.account ? loggedInContent() : loggedOutContent(),
-
-    this.error ? (
-      <pre class="error">{JSON.stringify(this.error, null, 2)}</pre>
-    ) : null,
-
-    loHas(this.account, "state") ? (
-      <pre class="account-state">
-        {JSON.stringify(this.account.state, null, 2)}
-      </pre>
-    ) : null,
->>>>>>> 34d0e27f
-
-    this.error ? (
-      <pre class="error">{JSON.stringify(this.error, null, 2)}</pre>
-    ) : null,
-
-<<<<<<< HEAD
     loHas(this.account, 'state') ? (
-=======
-    loHas(this.account, "state") ? (
->>>>>>> 34d0e27f
       <pre class="account-state">
         {JSON.stringify(this.account.state, null, 2)}
       </pre>
@@ -150,11 +52,7 @@
     this.account
       ? [
           <button
-<<<<<<< HEAD
             class={this.loading.update ? 'loading' : null}
-=======
-            class={this.loading.update ? "loading" : null}
->>>>>>> 34d0e27f
             type="button"
             onClick={() => this.updateAccount()}
           >
@@ -165,9 +63,32 @@
           </button>,
         ]
       : null,
-<<<<<<< HEAD
   ]
-=======
-  ];
->>>>>>> 34d0e27f
+
+  const loggedOutContent = () => [
+    <button
+      class={this.loading.create ? 'loading' : null}
+      type="button"
+      onClick={() => this.createAccount()}
+    >
+      {this.loading.create ? <stellar-loader /> : null} Create Account
+    </button>,
+    <button
+      class={this.loading.load ? 'loading' : null}
+      type="button"
+      onClick={(e) => this.loadAccount(e)}
+    >
+      {this.loading.load ? <stellar-loader /> : null} Load Account
+    </button>,
+  ]
+
+  return [
+    <stellar-prompt prompter={this.prompter} />,
+
+    this.account ? loggedInContent() : loggedOutContent(),
+
+    this.error ? (
+      <pre class="error">{JSON.stringify(this.error, null, 2)}</pre>
+    ) : null,
+  ]
 }