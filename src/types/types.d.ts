--- conflicted
+++ resolved
@@ -180,7 +180,6 @@
     kycServer: string;
     token: string;
     transferServer: string;
-<<<<<<< HEAD
     infoFields: {
       [key: string]: AnyObject;
     };
@@ -236,19 +235,6 @@
   };
   errorString?: string;
   status: ActionStatus | undefined;
-=======
-    depositTypes: {
-      [key: string]: AnyObject;
-    };
-    fields: {
-      [key: string]: AnyObject;
-    };
-  };
-  depositResponse: Sep6DepositResponse;
-  errorString?: string;
-  status: ActionStatus | undefined;
-  type: string;
->>>>>>> 4cfc56b0
 }
 
 export interface Sep31SendInitialState {
@@ -328,10 +314,7 @@
   logs: LogsInitialState;
   sendPayment: SendPaymentInitialState;
   sep6DepositAsset: Sep6DepositAssetInitialState;
-<<<<<<< HEAD
   sep6WithdrawAsset: Sep6WithdrawAssetInitialState;
-=======
->>>>>>> 4cfc56b0
   sep8Send: Sep8SendInitialState;
   sep31Send: Sep31SendInitialState;
   sep24DepositAsset: Sep24DepositAssetInitialState;
@@ -437,25 +420,17 @@
   // eslint-disable-next-line camelcase
   authentication_required: boolean;
   enabled: boolean;
-<<<<<<< HEAD
   fields: AnyObject;
   types: AnyObject;
-=======
-  fields: {};
->>>>>>> 4cfc56b0
 }
 
 export interface CheckInfoData {
   [CheckInfoType.DEPOSIT]: {
     [asset: string]: InfoTypeData;
   };
-<<<<<<< HEAD
   [CheckInfoType.WITHDRAWAL]: {
     [asset: string]: InfoTypeData;
   };
-=======
-  [CheckInfoType.WITHDRAWAL]: InfoTypeData;
->>>>>>> 4cfc56b0
 }
 
 export enum Sep8ApprovalStatus {
