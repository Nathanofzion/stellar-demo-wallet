--- conflicted
+++ resolved
@@ -1,12 +1,8 @@
 import { h } from '@stencil/core'
 import { has as loHas } from 'lodash-es'
-<<<<<<< HEAD
 import WalletButton from './walletButton'
 import { Wallet } from '../wallet'
-=======
-import { Wallet } from '../wallet'
 
->>>>>>> 334d2f67
 interface Balance {
   balance: string
   is_authorized: boolean
