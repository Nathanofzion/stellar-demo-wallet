import { h } from "@stencil/core";
import { has as loHas } from "lodash-es";

export default function render() {
  const loggedInContent = () => [
    <div class="account-key">
      <p>{this.account.publicKey}</p>
      <button class="small" type="button" onClick={(e) => this.copyAddress(e)}>
        Copy Address
      </button>
      <button class="small" type="button" onClick={(e) => this.copySecret(e)}>
        Copy Secret
      </button>
    </div>,

    <button
      class={this.loading.deposit ? "loading" : null}
      type="button"
      onClick={(e) => this.depositAsset(e)}
    >
      {this.loading.deposit ? <stellar-loader /> : null} Deposit Asset
    </button>,
    <button
      class={this.loading.withdraw ? "loading" : null}
      type="button"
      onClick={(e) => this.withdrawAsset(e)}
    >
      {this.loading.withdraw ? <stellar-loader /> : null} Withdraw Asset
    </button>,

    <button
      class={this.loading.trust ? "loading" : null}
      type="button"
      onClick={(e) => this.trustAsset(e)}
    >
      {this.loading.trust ? <stellar-loader /> : null} Trust Asset
    </button>,
    <button
      class={this.loading.pay ? "loading" : null}
      type="button"
      onClick={(e) => this.makePayment(e)}
    >
      {this.loading.pay ? <stellar-loader /> : null} Make Payment
    </button>,
  ];

  const loggedOutContent = () => [
    <button
      class={this.loading.fund ? "loading" : null}
      type="button"
      onClick={(e) => this.createAccount(e)}
    >
      {this.loading.fund ? <stellar-loader /> : null} Create Account
    </button>,
    <button
      class={this.loading.loadAccount ? "loading" : null}
      type="button"
      onClick={(e) => this.loadAccount(e)}
    >
      {this.loading.loadAccount ? <stellar-loader /> : null} Load Account
    </button>,
  ];
  return [
    <stellar-prompt prompter={this.prompter} />,

    this.account ? loggedInContent() : loggedOutContent(),

    this.error ? (
      <pre class="error">{JSON.stringify(this.error, null, 2)}</pre>
    ) : null,

    loHas(this.account, "state") ? (
      <pre class="account-state">
        {JSON.stringify(this.account.state, null, 2)}
      </pre>
    ) : null,

    this.account
<<<<<<< HEAD
      ? [
          <button
            class={this.loading.update ? "loading" : null}
            type="button"
            onClick={(e) => this.updateAccount(e)}
          >
            {this.loading.update ? <stellar-loader /> : null} Update Account
          </button>,
          <button type="button" onClick={(e) => this.signOut(e)}>
            Sign Out
          </button>,
        ]
      : null,
  ];
=======
    ? [
      <div class="account-key">
        <p>{this.account.publicKey}</p>
        <button class="small" type="button" onClick={() => this.copyAddress()}>Copy Address</button>
        <button class="small" type="button" onClick={() => this.copySecret()}>Copy Secret</button>
      </div>,

      <button class={this.loading.deposit ? 'loading' : null} type="button" onClick={() => this.depositAsset()}>{this.loading.deposit ? <stellar-loader /> : null} Deposit Asset</button>,
      <button class={this.loading.withdraw ? 'loading' : null} type="button" onClick={() => this.withdrawAsset()}>{this.loading.withdraw ? <stellar-loader /> : null} Withdraw Asset</button>,

      <button class={this.loading.trust ? 'loading' : null} type="button" onClick={() => this.trustAsset()}>{this.loading.trust ? <stellar-loader /> : null} Trust Asset</button>,
      <button class={this.loading.pay ? 'loading' : null} type="button" onClick={() => this.makePayment()}>{this.loading.pay ? <stellar-loader /> : null} Make Payment</button>,
    ]
    : <button class={this.loading.fund ? 'loading' : null} type="button" onClick={() => this.createAccount()}>{this.loading.fund ? <stellar-loader /> : null} Create Account</button>,

    this.error ? <pre class="error">{JSON.stringify(this.error, null, 2)}</pre> : null,

    loHas(this.account, 'state') ? <pre class="account-state">{JSON.stringify(this.account.state, null, 2)}</pre> : null,

    this.account ? [
      <button class={this.loading.update ? 'loading' : null} type="button" onClick={() => this.updateAccount()}>{this.loading.update ? <stellar-loader /> : null} Update Account</button>,
      <button type="button" onClick={() => this.signOut()}>Sign Out</button>,
    ] : null,
  ]
>>>>>>> 4244166a
}<|MERGE_RESOLUTION|>--- conflicted
+++ resolved
@@ -5,10 +5,10 @@
   const loggedInContent = () => [
     <div class="account-key">
       <p>{this.account.publicKey}</p>
-      <button class="small" type="button" onClick={(e) => this.copyAddress(e)}>
+      <button class="small" type="button" onClick={() => this.copyAddress()}>
         Copy Address
       </button>
-      <button class="small" type="button" onClick={(e) => this.copySecret(e)}>
+      <button class="small" type="button" onClick={() => this.copySecret()}>
         Copy Secret
       </button>
     </div>,
@@ -16,14 +16,14 @@
     <button
       class={this.loading.deposit ? "loading" : null}
       type="button"
-      onClick={(e) => this.depositAsset(e)}
+      onClick={() => this.depositAsset()}
     >
       {this.loading.deposit ? <stellar-loader /> : null} Deposit Asset
     </button>,
     <button
       class={this.loading.withdraw ? "loading" : null}
       type="button"
-      onClick={(e) => this.withdrawAsset(e)}
+      onClick={() => this.withdrawAsset()}
     >
       {this.loading.withdraw ? <stellar-loader /> : null} Withdraw Asset
     </button>,
@@ -31,14 +31,14 @@
     <button
       class={this.loading.trust ? "loading" : null}
       type="button"
-      onClick={(e) => this.trustAsset(e)}
+      onClick={() => this.trustAsset()}
     >
       {this.loading.trust ? <stellar-loader /> : null} Trust Asset
     </button>,
     <button
       class={this.loading.pay ? "loading" : null}
       type="button"
-      onClick={(e) => this.makePayment(e)}
+      onClick={() => this.makePayment()}
     >
       {this.loading.pay ? <stellar-loader /> : null} Make Payment
     </button>,
@@ -48,7 +48,7 @@
     <button
       class={this.loading.fund ? "loading" : null}
       type="button"
-      onClick={(e) => this.createAccount(e)}
+      onClick={() => this.createAccount()}
     >
       {this.loading.fund ? <stellar-loader /> : null} Create Account
     </button>,
@@ -75,46 +75,29 @@
       </pre>
     ) : null,
 
+    this.error ? (
+      <pre class="error">{JSON.stringify(this.error, null, 2)}</pre>
+    ) : null,
+
+    loHas(this.account, "state") ? (
+      <pre class="account-state">
+        {JSON.stringify(this.account.state, null, 2)}
+      </pre>
+    ) : null,
+
     this.account
-<<<<<<< HEAD
       ? [
           <button
             class={this.loading.update ? "loading" : null}
             type="button"
-            onClick={(e) => this.updateAccount(e)}
+            onClick={() => this.updateAccount()}
           >
             {this.loading.update ? <stellar-loader /> : null} Update Account
           </button>,
-          <button type="button" onClick={(e) => this.signOut(e)}>
+          <button type="button" onClick={() => this.signOut()}>
             Sign Out
           </button>,
         ]
       : null,
   ];
-=======
-    ? [
-      <div class="account-key">
-        <p>{this.account.publicKey}</p>
-        <button class="small" type="button" onClick={() => this.copyAddress()}>Copy Address</button>
-        <button class="small" type="button" onClick={() => this.copySecret()}>Copy Secret</button>
-      </div>,
-
-      <button class={this.loading.deposit ? 'loading' : null} type="button" onClick={() => this.depositAsset()}>{this.loading.deposit ? <stellar-loader /> : null} Deposit Asset</button>,
-      <button class={this.loading.withdraw ? 'loading' : null} type="button" onClick={() => this.withdrawAsset()}>{this.loading.withdraw ? <stellar-loader /> : null} Withdraw Asset</button>,
-
-      <button class={this.loading.trust ? 'loading' : null} type="button" onClick={() => this.trustAsset()}>{this.loading.trust ? <stellar-loader /> : null} Trust Asset</button>,
-      <button class={this.loading.pay ? 'loading' : null} type="button" onClick={() => this.makePayment()}>{this.loading.pay ? <stellar-loader /> : null} Make Payment</button>,
-    ]
-    : <button class={this.loading.fund ? 'loading' : null} type="button" onClick={() => this.createAccount()}>{this.loading.fund ? <stellar-loader /> : null} Create Account</button>,
-
-    this.error ? <pre class="error">{JSON.stringify(this.error, null, 2)}</pre> : null,
-
-    loHas(this.account, 'state') ? <pre class="account-state">{JSON.stringify(this.account.state, null, 2)}</pre> : null,
-
-    this.account ? [
-      <button class={this.loading.update ? 'loading' : null} type="button" onClick={() => this.updateAccount()}>{this.loading.update ? <stellar-loader /> : null} Update Account</button>,
-      <button type="button" onClick={() => this.signOut()}>Sign Out</button>,
-    ] : null,
-  ]
->>>>>>> 4244166a
 }