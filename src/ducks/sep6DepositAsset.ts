--- conflicted
+++ resolved
@@ -232,24 +232,18 @@
       const { data, secretKey } = accountSelector(getState());
       const { claimableBalanceSupported } = settingsSelector(getState());
       const publicKey = data?.id || "";
-<<<<<<< HEAD
-      const { data: sep6data, type, depositFields } = sep6DepositSelector(
-        getState(),
-      );
-      const { assetCode, assetIssuer, transferServerUrl, token } = sep6data;
       const { pubnet } = settingsSelector(getState());
       const networkConfig = getNetworkConfig(pubnet);
-=======
       const { data: sep6data } = sep6DepositSelector(getState());
 
       const {
         assetCode,
+        assetIssuer,
         depositFields,
-        transferServer,
+        transferServerUrl,
         token,
         type,
       } = sep6data;
->>>>>>> e6009f88
 
       const depositResponse = (await programmaticDepositFlow({
         assetCode,
@@ -315,34 +309,23 @@
 const initialState: Sep6DepositAssetInitialState = {
   data: {
     assetCode: "",
-<<<<<<< HEAD
     assetIssuer: "",
     currentStatus: "",
-=======
+    customerFields: {},
     depositFields: {},
     depositResponse: { how: "" },
->>>>>>> e6009f88
     infoFields: {
       type: {
         choices: [],
       },
     },
-    customerFields: {},
-    depositFields: {},
     kycServer: "",
     token: "",
-<<<<<<< HEAD
     transferServerUrl: "",
     trustedAssetAdded: "",
-  },
-  depositResponse: { how: "" },
-  type: "",
+    type: "",
+  },
   status: "" as ActionStatus,
-=======
-    type: "",
-  },
-  status: undefined,
->>>>>>> e6009f88
   errorString: undefined,
 };
 
@@ -384,12 +367,7 @@
     });
     builder.addCase(sep6DepositAction.fulfilled, (state, action) => {
       state.status = action.payload.status;
-<<<<<<< HEAD
-      state.depositResponse = action.payload.depositResponse;
-      state.tr = action.payload.depositResponse;
-=======
       state.data.depositResponse = action.payload.depositResponse;
->>>>>>> e6009f88
     });
     builder.addCase(sep6DepositAction.rejected, (state, action) => {
       state.errorString = action.payload?.errorString;
