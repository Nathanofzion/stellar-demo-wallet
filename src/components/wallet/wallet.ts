<<<<<<< HEAD
import { Component, State, Prop } from '@stencil/core'
import { Server, ServerApi } from 'stellar-sdk'
=======
import { Component, State, Prop } from "@stencil/core";
import { Server, ServerApi } from "stellar-sdk";
>>>>>>> 34d0e27f

import componentWillLoad from "./events/componentWillLoad"; // UPDATE
import render from "./events/render"; // UPDATE

import createAccount from "./methods/createAccount";
import updateAccount from "./methods/updateAccount";
import depositAsset from "./methods/depositAsset"; // NEW
import withdrawAsset from "./methods/withdrawAsset"; // NEW
import trustAsset from "./methods/trustAsset";
import makePayment from "./methods/makePayment";
import copyAddress from "./methods/copyAddress";
import copySecret from "./methods/copySecret";
import signOut from "./methods/signOut";
import setPrompt from "./methods/setPrompt";
import loadAccount from "./methods/loadAccount";

import { Prompter } from "@prompt/prompt";

interface StellarAccount {
<<<<<<< HEAD
  publicKey: string
  cipher: string
  nonce: string
  state?: ServerApi.AccountRecord
}

interface Loading {
  fund?: boolean
  pay?: boolean
  trust?: boolean
  update?: boolean
  deposit?: boolean // NEW
  withdraw?: boolean // NEW
}

@Component({
  tag: 'stellar-wallet',
  styleUrl: 'wallet.scss',
  shadow: true,
})
export class Wallet {
  @State() account: StellarAccount
  @State() prompter: Prompter = { show: false }
  @State() loading: Loading = {}
  @State() error: any
=======
  publicKey: string;
  cipher: string;
  nonce: string;
  state?: ServerApi.AccountRecord;
}

interface Loading {
  fund?: boolean;
  pay?: boolean;
  trust?: boolean;
  update?: boolean;
  deposit?: boolean; // NEW
  withdraw?: boolean; // NEW
}

@Component({
  tag: "stellar-wallet",
  styleUrl: "wallet.scss",
  shadow: true,
})
export class Wallet {
  @State() account: StellarAccount;
  @State() prompter: Prompter = { show: false };
  @State() loading: Loading = {};
  @State() error: any;
>>>>>>> 34d0e27f

  @Prop() server: Server = new Server("https://horizon-testnet.stellar.org");
  @Prop() homeDomain: String = "testanchor.stellar.org";
  @Prop() toml: Object; // NEW

  // Component events
  componentWillLoad() {}
  render() {}

  // Stellar methods
  createAccount = createAccount;
  loadAccount = loadAccount;
  updateAccount = updateAccount;
  depositAsset = depositAsset; // NEW
  withdrawAsset = withdrawAsset; // NEW
  trustAsset = trustAsset;
  makePayment = makePayment;
  copyAddress = copyAddress;
  copySecret = copySecret;
  signOut = signOut;

  // Misc methods
  setPrompt = setPrompt;
}

Wallet.prototype.componentWillLoad = componentWillLoad;
Wallet.prototype.render = render;<|MERGE_RESOLUTION|>--- conflicted
+++ resolved
@@ -1,30 +1,24 @@
-<<<<<<< HEAD
 import { Component, State, Prop } from '@stencil/core'
 import { Server, ServerApi } from 'stellar-sdk'
-=======
-import { Component, State, Prop } from "@stencil/core";
-import { Server, ServerApi } from "stellar-sdk";
->>>>>>> 34d0e27f
 
-import componentWillLoad from "./events/componentWillLoad"; // UPDATE
-import render from "./events/render"; // UPDATE
+import componentWillLoad from './events/componentWillLoad' // UPDATE
+import render from './events/render' // UPDATE
 
-import createAccount from "./methods/createAccount";
-import updateAccount from "./methods/updateAccount";
-import depositAsset from "./methods/depositAsset"; // NEW
-import withdrawAsset from "./methods/withdrawAsset"; // NEW
-import trustAsset from "./methods/trustAsset";
-import makePayment from "./methods/makePayment";
-import copyAddress from "./methods/copyAddress";
-import copySecret from "./methods/copySecret";
-import signOut from "./methods/signOut";
-import setPrompt from "./methods/setPrompt";
-import loadAccount from "./methods/loadAccount";
+import createAccount from './methods/createAccount'
+import updateAccount from './methods/updateAccount'
+import depositAsset from './methods/depositAsset' // NEW
+import withdrawAsset from './methods/withdrawAsset' // NEW
+import trustAsset from './methods/trustAsset'
+import makePayment from './methods/makePayment'
+import copyAddress from './methods/copyAddress'
+import copySecret from './methods/copySecret'
+import signOut from './methods/signOut'
+import setPrompt from './methods/setPrompt'
+import loadAccount from './methods/loadAccount'
 
-import { Prompter } from "@prompt/prompt";
+import { Prompter } from '@prompt/prompt'
 
 interface StellarAccount {
-<<<<<<< HEAD
   publicKey: string
   cipher: string
   nonce: string
@@ -32,7 +26,8 @@
 }
 
 interface Loading {
-  fund?: boolean
+  create?: boolean
+  load?: boolean
   pay?: boolean
   trust?: boolean
   update?: boolean
@@ -50,57 +45,30 @@
   @State() prompter: Prompter = { show: false }
   @State() loading: Loading = {}
   @State() error: any
-=======
-  publicKey: string;
-  cipher: string;
-  nonce: string;
-  state?: ServerApi.AccountRecord;
-}
 
-interface Loading {
-  fund?: boolean;
-  pay?: boolean;
-  trust?: boolean;
-  update?: boolean;
-  deposit?: boolean; // NEW
-  withdraw?: boolean; // NEW
-}
-
-@Component({
-  tag: "stellar-wallet",
-  styleUrl: "wallet.scss",
-  shadow: true,
-})
-export class Wallet {
-  @State() account: StellarAccount;
-  @State() prompter: Prompter = { show: false };
-  @State() loading: Loading = {};
-  @State() error: any;
->>>>>>> 34d0e27f
-
-  @Prop() server: Server = new Server("https://horizon-testnet.stellar.org");
-  @Prop() homeDomain: String = "testanchor.stellar.org";
-  @Prop() toml: Object; // NEW
+  @Prop() server: Server = new Server('https://horizon-testnet.stellar.org')
+  @Prop() homeDomain: String = 'testanchor.stellar.org'
+  @Prop() toml: Object // NEW
 
   // Component events
   componentWillLoad() {}
   render() {}
 
   // Stellar methods
-  createAccount = createAccount;
-  loadAccount = loadAccount;
-  updateAccount = updateAccount;
-  depositAsset = depositAsset; // NEW
-  withdrawAsset = withdrawAsset; // NEW
-  trustAsset = trustAsset;
-  makePayment = makePayment;
-  copyAddress = copyAddress;
-  copySecret = copySecret;
-  signOut = signOut;
+  createAccount = createAccount
+  loadAccount = loadAccount
+  updateAccount = updateAccount
+  depositAsset = depositAsset // NEW
+  withdrawAsset = withdrawAsset // NEW
+  trustAsset = trustAsset
+  makePayment = makePayment
+  copyAddress = copyAddress
+  copySecret = copySecret
+  signOut = signOut
 
   // Misc methods
-  setPrompt = setPrompt;
+  setPrompt = setPrompt
 }
 
-Wallet.prototype.componentWillLoad = componentWillLoad;
-Wallet.prototype.render = render;+Wallet.prototype.componentWillLoad = componentWillLoad
+Wallet.prototype.render = render