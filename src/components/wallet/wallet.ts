--- conflicted
+++ resolved
@@ -73,12 +73,7 @@
   @State() promptContents: string = null
 
   @Prop() server: Server = new Server('https://horizon-testnet.stellar.org')
-<<<<<<< HEAD
-  @Prop() homeDomain: string = 'testanchor.stellar.org'
-  @Prop() toml: any
-=======
   @Prop() assets: Map<string, WalletAssetDetails> = new Map()
->>>>>>> b0ca7b06
 
   // Component events
   componentWillLoad() {}
