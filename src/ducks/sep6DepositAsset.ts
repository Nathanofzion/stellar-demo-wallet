import { createAsyncThunk, createSlice } from "@reduxjs/toolkit";
import { RootState } from "config/store";
import { accountSelector } from "ducks/account";
import { settingsSelector } from "ducks/settings";
import { getErrorMessage } from "helpers/getErrorMessage";
import { getNetworkConfig } from "helpers/getNetworkConfig";
import { log } from "helpers/log";
import { checkDepositWithdrawInfo } from "methods/checkDepositWithdrawInfo";
import {
  pollDepositUntilComplete,
  programmaticDepositFlow,
} from "methods/sep6";
import {
  sep10AuthStart,
  sep10AuthSign,
  sep10AuthSend,
} from "methods/sep10Auth";
import { collectSep12Fields, putSep12FieldsRequest } from "methods/sep12";
import { checkTomlForFields } from "methods/checkTomlForFields";
import { trustAsset } from "methods/trustAsset";
import {
  Asset,
  ActionStatus,
  Sep6DepositAssetInitialState,
  Sep6DepositResponse,
  RejectMessage,
  TomlFields,
  AnchorActionType,
  AnyObject,
} from "types/types.d";

<<<<<<< HEAD
type InitiateDepositActionPayload = Sep6DepositAssetInitialState["data"] & {
  status: ActionStatus;
};

export const initiateDepositAction = createAsyncThunk<
  InitiateDepositActionPayload,
=======
export const initiateDepositAction = createAsyncThunk<
  { customerFields: AnyObject; infoFields: AnyObject; status: ActionStatus },
>>>>>>> 73ed75c8
  Asset,
  { rejectValue: RejectMessage; state: RootState }
>(
  "sep6DepositAsset/initiateDepositAction",
  async (asset, { rejectWithValue, getState }) => {
    const { assetCode, assetIssuer, homeDomain } = asset;
    const { data, secretKey } = accountSelector(getState());
    const { pubnet } = settingsSelector(getState());
    const networkConfig = getNetworkConfig(pubnet);
    const publicKey = data?.id;

    // This is unlikely
    if (!publicKey) {
      throw new Error("Something is wrong with Account, no public key.");
    }

    // This is unlikely
    if (!homeDomain) {
      throw new Error("Something went wrong, home domain is not defined.");
    }

    log.instruction({ title: "Initiating a SEP-6 deposit" });

    try {
      // Check toml
      const tomlResponse = await checkTomlForFields({
        sepName: "SEP-6 deposit",
        assetIssuer,
        requiredKeys: [TomlFields.TRANSFER_SERVER],
        networkUrl: networkConfig.url,
        homeDomain,
      });

      // Check info
      const infoData = await checkDepositWithdrawInfo({
        type: AnchorActionType.DEPOSIT,
        transferServerUrl: tomlResponse.TRANSFER_SERVER,
        assetCode,
      });

      const assetInfoData = infoData[AnchorActionType.DEPOSIT][assetCode];

      const {
        authentication_required: isAuthenticationRequired,
      } = assetInfoData;

      let payload = {
        assetCode,
<<<<<<< HEAD
        assetIssuer,
=======
>>>>>>> 73ed75c8
        infoFields: { ...assetInfoData.fields },
        customerFields: {},
        kycServer: "",
        status: ActionStatus.NEEDS_INPUT,
        token: "",
        transferServerUrl: tomlResponse.TRANSFER_SERVER,
      } as InitiateDepositActionPayload;

      if (isAuthenticationRequired) {
        // Re-check toml for auth endpoint
        const webAuthTomlResponse = await checkTomlForFields({
          sepName: "SEP-6 deposit",
          assetIssuer,
          requiredKeys: [
            TomlFields.WEB_AUTH_ENDPOINT,
            TomlFields.SIGNING_KEY,
            TomlFields.KYC_SERVER,
          ],
          networkUrl: networkConfig.url,
          homeDomain,
        });
        log.instruction({
          title:
            "SEP-6 deposit is enabled, and requires authentication so we should go through SEP-10",
        });
        // SEP-10 start
        const challengeTransaction = await sep10AuthStart({
          authEndpoint: webAuthTomlResponse.WEB_AUTH_ENDPOINT,
          serverSigningKey: webAuthTomlResponse.SIGNING_KEY,
          publicKey,
          homeDomain,
        });

        // SEP-10 sign
        const signedChallengeTransaction = sep10AuthSign({
          secretKey,
          networkPassphrase: networkConfig.network,
          challengeTransaction,
        });

        // SEP-10 send
        const token = await sep10AuthSend({
          authEndpoint: webAuthTomlResponse.WEB_AUTH_ENDPOINT,
          signedChallengeTransaction,
        });

        // Get SEP-12 fields
        log.instruction({
          title: "Making GET `/customer` request for user",
        });

        const sep12Fields = await collectSep12Fields({
          publicKey,
          token,
          kycServer: webAuthTomlResponse.KYC_SERVER,
        });

        payload = {
          ...payload,
          kycServer: webAuthTomlResponse.KYC_SERVER,
          token,
        };

        if (sep12Fields) {
          payload = {
            ...payload,
            customerFields: { ...payload.customerFields, ...sep12Fields },
          };
        }
      }

      return payload;
    } catch (error) {
      const errorMessage = getErrorMessage(error);

      log.error({
        title: "SEP-6 deposit failed",
        body: errorMessage,
      });

      return rejectWithValue({
        errorString: errorMessage,
      });
    }
  },
);

export const submitSep6DepositFields = createAsyncThunk<
  { status: ActionStatus; type: string; depositFields: AnyObject },
  {
    depositType: AnyObject;
    infoFields: AnyObject;
    customerFields: AnyObject;
  },
  { rejectValue: RejectMessage; state: RootState }
>(
  "sep6DepositAsset/submitSep6DepositFields",
  async (
    { depositType, customerFields, infoFields },
    { rejectWithValue, getState },
  ) => {
    try {
      const { secretKey } = accountSelector(getState());
      const { data } = sep6DepositSelector(getState());
      const { kycServer, token } = data;

      if (Object.keys(customerFields).length) {
        await putSep12FieldsRequest({
          fields: customerFields,
          kycServer,
          secretKey,
          token,
        });
      }
      return {
        status: ActionStatus.CAN_PROCEED,
        type: depositType.type,
        depositFields: infoFields,
      };
    } catch (e) {
      const errorMessage = getErrorMessage(e);

      log.error({
        title: errorMessage,
      });

      return rejectWithValue({
        errorString: errorMessage,
      });
    }
  },
);

export const sep6DepositAction = createAsyncThunk<
  {
    currentStatus: string;
    depositResponse: Sep6DepositResponse;
    status: ActionStatus;
    trustedAssetAdded: string;
  },
  undefined,
  { rejectValue: RejectMessage; state: RootState }
>(
  "sep6DepositAsset/sep6DepositAction",
  async (_, { rejectWithValue, getState }) => {
    try {
      const { data, secretKey } = accountSelector(getState());
      const { claimableBalanceSupported } = settingsSelector(getState());
      const publicKey = data?.id || "";
<<<<<<< HEAD
      const { pubnet } = settingsSelector(getState());
      const networkConfig = getNetworkConfig(pubnet);
=======
>>>>>>> 73ed75c8
      const { data: sep6data } = sep6DepositSelector(getState());

      const {
        assetCode,
<<<<<<< HEAD
        assetIssuer,
        depositFields,
        transferServerUrl,
=======
        depositFields,
        transferServer,
>>>>>>> 73ed75c8
        token,
        type,
      } = sep6data;

      const depositResponse = (await programmaticDepositFlow({
        assetCode,
        publicKey,
        transferServerUrl,
        token,
        type,
        depositFields,
        claimableBalanceSupported,
      })) as Sep6DepositResponse;

      const trustAssetCallback = async () => {
        const assetString = `${assetCode}:${assetIssuer}`;

        await trustAsset({
          secretKey,
          networkPassphrase: networkConfig.network,
          networkUrl: networkConfig.url,
          untrustedAsset: {
            assetString,
            assetCode,
            assetIssuer,
          },
        });

        return assetString;
      };

      // Poll transaction until complete
      const {
        currentStatus = "",
        trustedAssetAdded = "",
      } = await pollDepositUntilComplete({
        transactionId: depositResponse.id || "",
        token,
        transferServerUrl,
        trustAssetCallback,
      });

      return {
        currentStatus,
        depositResponse,
        status: ActionStatus.SUCCESS,
        trustedAssetAdded,
      };
    } catch (error) {
      const errorMessage = getErrorMessage(error);

      log.error({
        title: "SEP-8 deposit failed",
        body: errorMessage,
      });

      return rejectWithValue({
        errorString: errorMessage,
      });
    }
  },
);

const initialState: Sep6DepositAssetInitialState = {
  data: {
    assetCode: "",
<<<<<<< HEAD
    assetIssuer: "",
    currentStatus: "",
    customerFields: {},
=======
>>>>>>> 73ed75c8
    depositFields: {},
    depositResponse: { how: "" },
    infoFields: {
      type: {
        choices: [],
      },
    },
<<<<<<< HEAD
=======
    customerFields: {},
>>>>>>> 73ed75c8
    kycServer: "",
    token: "",
<<<<<<< HEAD
    transferServerUrl: "",
    trustedAssetAdded: "",
    type: "",
  },
  status: "" as ActionStatus,
=======
    type: "",
  },
  status: undefined,
>>>>>>> 73ed75c8
  errorString: undefined,
};

const sep6DepositAssetSlice = createSlice({
  name: "sep6DepositAsset",
  initialState,
  reducers: {
    resetSep6DepositAction: () => initialState,
  },
  extraReducers: (builder) => {
    builder.addCase(initiateDepositAction.pending, (state) => {
      state.errorString = undefined;
      state.status = ActionStatus.PENDING;
    });
    builder.addCase(initiateDepositAction.fulfilled, (state, action) => {
      state.data = { ...state.data, ...action.payload };
      state.status = action.payload.status;
    });
    builder.addCase(initiateDepositAction.rejected, (state, action) => {
      state.errorString = action.payload?.errorString;
      state.status = ActionStatus.ERROR;
    });
    builder.addCase(submitSep6DepositFields.pending, (state) => {
      state.errorString = undefined;
      state.status = ActionStatus.PENDING;
    });
    builder.addCase(submitSep6DepositFields.fulfilled, (state, action) => {
      state.status = action.payload.status;
      state.data.type = action.payload.type;
      state.data.depositFields = action.payload.depositFields;
    });
    builder.addCase(submitSep6DepositFields.rejected, (state, action) => {
      state.errorString = action.payload?.errorString;
      state.status = ActionStatus.ERROR;
    });
    builder.addCase(sep6DepositAction.pending, (state) => {
      state.errorString = undefined;
      state.status = ActionStatus.PENDING;
    });
    builder.addCase(sep6DepositAction.fulfilled, (state, action) => {
      state.status = action.payload.status;
      state.data.depositResponse = action.payload.depositResponse;
    });
    builder.addCase(sep6DepositAction.rejected, (state, action) => {
      state.errorString = action.payload?.errorString;
      state.status = ActionStatus.ERROR;
    });
  },
});

export const sep6DepositSelector = (state: RootState) => state.sep6DepositAsset;

export const { reducer } = sep6DepositAssetSlice;
export const { resetSep6DepositAction } = sep6DepositAssetSlice.actions;<|MERGE_RESOLUTION|>--- conflicted
+++ resolved
@@ -29,17 +29,12 @@
   AnyObject,
 } from "types/types.d";
 
-<<<<<<< HEAD
 type InitiateDepositActionPayload = Sep6DepositAssetInitialState["data"] & {
   status: ActionStatus;
 };
 
 export const initiateDepositAction = createAsyncThunk<
   InitiateDepositActionPayload,
-=======
-export const initiateDepositAction = createAsyncThunk<
-  { customerFields: AnyObject; infoFields: AnyObject; status: ActionStatus },
->>>>>>> 73ed75c8
   Asset,
   { rejectValue: RejectMessage; state: RootState }
 >(
@@ -88,10 +83,7 @@
 
       let payload = {
         assetCode,
-<<<<<<< HEAD
         assetIssuer,
-=======
->>>>>>> 73ed75c8
         infoFields: { ...assetInfoData.fields },
         customerFields: {},
         kycServer: "",
@@ -241,26 +233,18 @@
       const { data, secretKey } = accountSelector(getState());
       const { claimableBalanceSupported } = settingsSelector(getState());
       const publicKey = data?.id || "";
-<<<<<<< HEAD
       const { pubnet } = settingsSelector(getState());
       const networkConfig = getNetworkConfig(pubnet);
-=======
->>>>>>> 73ed75c8
-      const { data: sep6data } = sep6DepositSelector(getState());
+      const { data: sep6Data } = sep6DepositSelector(getState());
 
       const {
         assetCode,
-<<<<<<< HEAD
         assetIssuer,
         depositFields,
         transferServerUrl,
-=======
-        depositFields,
-        transferServer,
->>>>>>> 73ed75c8
         token,
         type,
-      } = sep6data;
+      } = sep6Data;
 
       const depositResponse = (await programmaticDepositFlow({
         assetCode,
@@ -324,12 +308,9 @@
 const initialState: Sep6DepositAssetInitialState = {
   data: {
     assetCode: "",
-<<<<<<< HEAD
     assetIssuer: "",
     currentStatus: "",
     customerFields: {},
-=======
->>>>>>> 73ed75c8
     depositFields: {},
     depositResponse: { how: "" },
     infoFields: {
@@ -337,23 +318,13 @@
         choices: [],
       },
     },
-<<<<<<< HEAD
-=======
-    customerFields: {},
->>>>>>> 73ed75c8
     kycServer: "",
     token: "",
-<<<<<<< HEAD
     transferServerUrl: "",
     trustedAssetAdded: "",
     type: "",
   },
   status: "" as ActionStatus,
-=======
-    type: "",
-  },
-  status: undefined,
->>>>>>> 73ed75c8
   errorString: undefined,
 };
 
